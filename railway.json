{
  "$schema": "https://railway.app/railway.schema.json",
  "build": {
    "builder": "NIXPACKS"
  },
  "deploy": {
    "startCommand": "node index.js",
    "healthcheckPath": "/health",
    "healthcheckTimeout": 100,
    "restartPolicyType": "ON_FAILURE",
    "restartPolicyMaxRetries": 10
  }
}

<<<<<<< HEAD

















=======
>>>>>>> 707d0d8c
<|MERGE_RESOLUTION|>--- conflicted
+++ resolved
@@ -11,24 +11,3 @@
     "restartPolicyMaxRetries": 10
   }
 }
-
-<<<<<<< HEAD
-
-
-
-
-
-
-
-
-
-
-
-
-
-
-
-
-
-=======
->>>>>>> 707d0d8c
