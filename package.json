--- conflicted
+++ resolved
@@ -1,87 +1,20 @@
 {
-  "name": "hagzapp",
+  "name": "hagzv5-push-notifications",
   "version": "1.0.0",
-  "main": "index.ts",
+  "description": "Server-side push notification sender for HagzApp V5",
+  "main": "index.js",
   "scripts": {
-    "start": "expo start",
-    "android": "expo run:android",
-    "ios": "expo run:ios",
-    "web": "expo start --web",
-    "build:android": "eas build --platform android",
-    "build:preview": "eas build --platform android --profile preview"
+    "start": "node index.js",
+    "dev": "nodemon index.js",
+    "test": "node pushNotificationSender.js"
   },
   "dependencies": {
-    "@expo/vector-icons": "^15.0.2",
-    "@react-native-async-storage/async-storage": "^2.2.0",
-    "@react-native-firebase/app": "^23.4.0",
-    "@react-native-firebase/messaging": "^23.4.0",
-    "@react-navigation/bottom-tabs": "^7.4.6",
-    "@react-navigation/native": "^7.1.17",
-    "@react-navigation/stack": "^7.4.7",
-    "@supabase/supabase-js": "^2.56.0",
-    "@types/expo__vector-icons": "^9.0.1",
-    "cors": "^2.8.5",
-    "expo": "54.0.15",
-    "expo-av": "^16.0.7",
-    "expo-constants": "~18.0.9",
-    "expo-device": "~8.0.9",
-    "expo-file-system": "~19.0.17",
-    "expo-font": "~14.0.9",
-    "expo-image-picker": "~17.0.8",
-    "expo-linear-gradient": "~15.0.7",
-    "expo-notifications": "~0.32.12",
     "expo-server-sdk": "^3.7.0",
-    "expo-status-bar": "~3.0.8",
+    "@supabase/supabase-js": "^2.39.0",
     "express": "^4.18.2",
-    "firebase-admin": "^13.5.0",
-    "ldrs": "^1.1.7",
-    "react": "19.1.0",
-    "react-native": "0.81.4",
-    "react-native-gesture-handler": "^2.28.0",
-    "react-native-safe-area-context": "^5.6.1",
-    "react-native-screens": "~4.16.0"
+    "cors": "^2.8.5"
   },
-<<<<<<< HEAD
   "keywords": ["expo", "push-notifications", "hagz", "v5"],
   "author": "HagzApp",
   "license": "MIT"
-}
-
-
-
-
-
-
-
-
-
-
-
-
-
-
-
-
-
-
-=======
-  "devDependencies": {
-    "@babel/core": "^7.25.2",
-    "@babel/plugin-proposal-decorators": "^7.28.0",
-    "@babel/plugin-transform-class-properties": "^7.27.1",
-    "@babel/plugin-transform-flow-strip-types": "^7.27.1",
-    "@types/react": "~19.1.10",
-    "babel-preset-expo": "^54.0.5",
-    "typescript": "~5.9.2"
-  },
-  "private": true,
-  "engines": {
-    "node": ">=20"
-  },
-  "expo": {
-    "install": {
-      "exclude": []
-    }
-  }
-}
->>>>>>> 707d0d8c
+}